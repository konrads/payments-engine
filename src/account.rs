--- conflicted
+++ resolved
@@ -124,7 +124,6 @@
 
     async fn chargeback(&self, client_id: ClientId, txn_id: TxnId) {
         self.accs.entry(client_id).and_modify(|acc| {
-            tracing::error!(?acc, "chargeback");
             if !acc.snapshot.locked {
                 if let Some(txn) = acc.held_txns.remove(&txn_id) {
                     let amount = txn.type_adjusted_amount();
@@ -244,25 +243,21 @@
         );
     }
 
-<<<<<<< HEAD
-    #[tokio::test]
-    pub async fn test_csv_feed() {
-=======
-    #[test]
-    pub fn test_deposit() {
+    #[tokio::test]
+    async fn test_deposit() {
         let mut accs = InMemoryAccStore::default();
         let events_csv = "type,client,tx,amount
 deposit,1,101,100.456789";
 
         assert_eq!(
-            add_csv_events_to_accs(&mut accs, events_csv).unwrap(),
+            add_csv_events_to_accs(&mut accs, events_csv).await.unwrap(),
             "client,available,held,total,locked
 1,100.4568,0,100.4568,false"
         );
     }
 
-    #[test]
-    pub fn test_withdrawal() {
+    #[tokio::test]
+    async fn test_withdrawal() {
         let mut accs = InMemoryAccStore::default();
         let events_csv = "type,client,tx,amount
 deposit,1,101,100.456789
@@ -270,21 +265,21 @@
 ";
 
         assert_eq!(
-            add_csv_events_to_accs(&mut accs, events_csv).unwrap(),
+            add_csv_events_to_accs(&mut accs, events_csv).await.unwrap(),
             "client,available,held,total,locked
 1,0.4568,0,0.4568,false"
         );
     }
 
-    #[test]
-    pub fn test_dispute_resolve() {
+    #[tokio::test]
+    async fn test_dispute_resolve() {
         let mut accs = InMemoryAccStore::default();
         let events_csv = "type,client,tx,amount
 deposit,1,101,100
 deposit,1,102,20";
 
         assert_eq!(
-            add_csv_events_to_accs(&mut accs, events_csv).unwrap(),
+            add_csv_events_to_accs(&mut accs, events_csv).await.unwrap(),
             "client,available,held,total,locked
 1,120,0,120,false"
         );
@@ -293,7 +288,7 @@
 dispute,1,102";
 
         assert_eq!(
-            add_csv_events_to_accs(&mut accs, events_csv).unwrap(),
+            add_csv_events_to_accs(&mut accs, events_csv).await.unwrap(),
             "client,available,held,total,locked
 1,120,0,120,false"
         );
@@ -302,22 +297,22 @@
 resolve,1,102,";
 
         assert_eq!(
-            add_csv_events_to_accs(&mut accs, events_csv).unwrap(),
+            add_csv_events_to_accs(&mut accs, events_csv).await.unwrap(),
             "client,available,held,total,locked
 1,120,0,120,false"
         );
     }
 
     /// Tests dispute, chargeback, locking of non deposit transactions
-    #[test]
-    pub fn test_dispute_chargeback() {
+    #[tokio::test]
+    async fn test_dispute_chargeback() {
         let mut accs = InMemoryAccStore::default();
         let events_csv = "type,client,tx,amount
 deposit,1,101,100
 deposit,1,102,20";
 
         assert_eq!(
-            add_csv_events_to_accs(&mut accs, events_csv).unwrap(),
+            add_csv_events_to_accs(&mut accs, events_csv).await.unwrap(),
             "client,available,held,total,locked
 1,120,0,120,false"
         );
@@ -326,7 +321,7 @@
 dispute,1,102,";
 
         assert_eq!(
-            add_csv_events_to_accs(&mut accs, events_csv).unwrap(),
+            add_csv_events_to_accs(&mut accs, events_csv).await.unwrap(),
             "client,available,held,total,locked
 1,100,20,120,false"
         );
@@ -335,7 +330,7 @@
 chargeback,1,102,";
 
         assert_eq!(
-            add_csv_events_to_accs(&mut accs, events_csv).unwrap(),
+            add_csv_events_to_accs(&mut accs, events_csv).await.unwrap(),
             "client,available,held,total,locked
 1,100,0,100,true"
         );
@@ -345,14 +340,14 @@
 withdrawal,1,103,11";
 
         assert_eq!(
-            add_csv_events_to_accs(&mut accs, events_csv).unwrap(),
+            add_csv_events_to_accs(&mut accs, events_csv).await.unwrap(),
             "client,available,held,total,locked
 1,211,0,211,true"
         );
     }
 
-    #[test]
-    pub fn test_multi_client() {
+    #[tokio::test]
+    async fn test_multi_client() {
         let mut accs = InMemoryAccStore::default();
         let events_csv = "type,client,tx,amount
 deposit,1,101,1000
@@ -364,7 +359,7 @@
 ";
 
         assert_eq!(
-            add_csv_events_to_accs(&mut accs, events_csv).unwrap(),
+            add_csv_events_to_accs(&mut accs, events_csv).await.unwrap(),
             "client,available,held,total,locked
 1,900,0,900,false
 2,90,0,90,false
@@ -372,8 +367,8 @@
         );
     }
 
-    #[test]
-    pub fn test_invalid_records() {
+    #[tokio::test]
+    async fn test_invalid_records() {
         let mut accs = InMemoryAccStore::default();
         let events_csv = "type,client,tx,amount
 deposit,1,101,
@@ -382,13 +377,13 @@
 __BOGUS__,1,103,3";
 
         assert!(add_csv_events_to_accs(&mut accs, events_csv)
+            .await
             .unwrap()
-            .is_empty(),);
-    }
-
-    #[test]
-    pub fn test_large_csv_feed() {
->>>>>>> 9662d9a9
+            .is_empty());
+    }
+
+    #[tokio::test]
+    async fn test_large_csv_feed() {
         let mut accs = InMemoryAccStore::default();
 
         let events_csv = vec![
